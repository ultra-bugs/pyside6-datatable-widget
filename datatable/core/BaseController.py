#              M""""""""`M            dP
#              Mmmmmm   .M            88
#              MMMMP  .MMM  dP    dP  88  .dP   .d8888b.
#              MMP  .MMMMM  88    88  88888"    88'  `88
#              M' .MMMMMMM  88.  .88  88  `8b.  88.  .88
#              M         M  `88888P'  dP   `YP  `88888P'
#              MMMMMMMMMMM    -*-  Created by Zuko  -*-
#
#              * * * * * * * * * * * * * * * * * * * * *
#              * -    - -   F.R.E.E.M.I.N.D   - -    - *
#              * -  Copyright © 2025 (Z) Programing  - *
#              *    -  -  All Rights Reserved  -  -    *
#              * * * * * * * * * * * * * * * * * * * * *

#
import importlib
from abc import ABC, abstractmethod
from typing import Dict, List, Any

from PySide6.QtWidgets import QWidget

from .Observer import Publisher
from .WidgetManager import WidgetManager


class ControllerMeta(type(QWidget), type(ABC)):
    required_attrs = ['slot_map']

    def __new__(cls, name, bases, dct):
        required_attrs = cls.required_attrs
        for attr in required_attrs:
            if attr not in dct:
                raise ValueError(f'Attribute: {attr} is required but not defined in {name}')
        return super().__new__(cls, name, bases, dct)


class BaseController(QWidget, ABC, metaclass=ControllerMeta):
    """Base class for all controllers in datatable package"""

    slot_map: Dict[str, List[str]] = {}
    signal_connected = False
    is_auto_connect_signal = True

    def __init__(self, parent=None):
        super().__init__(parent)
        self.widget_manager = WidgetManager(self)
        self.controller_name = self.__class__.__name__
        self.publisher = Publisher()
        self.handler = None

        # Setup UI
        self.setupUi(self)

        if not self.is_auto_connect_signal:
            return

        # Auto-loading handler
        module_path = self.__module__
        module_parts = module_path.split('.')
        if len(module_parts) > 1:
            # Try to find handler in the same package
            base_module = '.'.join(module_parts[:-1])
            handler_module_name = f'{base_module}.handlers.{self.controller_name}Handler'
            print(handler_module_name)
            try:
                handler_module = importlib.import_module(handler_module_name)
                handler_class = getattr(handler_module, f'{self.controller_name}Handler')
                self.handler = handler_class(widget_manager=self.widget_manager, events=list(self.slot_map.keys()))
            except (ImportError, AttributeError):
                # If not found, try alternative locations
                pass

        if self.is_auto_connect_signal and self.handler:
            self._connect_signals()

    @abstractmethod
    def setupUi(self, widget):
        """Set up the UI components"""
        pass

    def _connect_signals(self):
        """Connect signals to slots based on slot_map"""
        if not hasattr(self, 'slot_map'):
            raise ValueError(f'{self.__class__.__name__} must define slot_map to use auto connect signals')

        subscriber = self.handler
        for event in self.handler.events:
            if event in self.slot_map:
                signal_info = self.slot_map.get(event)
                if signal_info is None:
                    continue

                if callable(signal_info):
                    signal_info(self.handler, self.publisher)
                    continue

                try:
                    widget = self.widget_manager.get(signal_info[0])
<<<<<<< HEAD
                    self.publisher.connect(widget, signal_info[1], event, data={'widget': widget})
                    print(f'Connected {signal_info[1]} signal to {event} event')
                    print(widget, event, signal_info)
=======
                    self.publisher.connect(
                        widget,
                        signal_info[1],
                        event,
                        data={'widget': widget},
                    )
>>>>>>> d421b9f0
                except (AttributeError, Exception) as e:
                    print(f'Error connecting signal: {e}')
                    print(event, signal_info)
                    continue

                self.publisher.subscribe(subscriber=subscriber, event=event)

        self.signal_connected = True<|MERGE_RESOLUTION|>--- conflicted
+++ resolved
@@ -96,18 +96,9 @@
 
                 try:
                     widget = self.widget_manager.get(signal_info[0])
-<<<<<<< HEAD
                     self.publisher.connect(widget, signal_info[1], event, data={'widget': widget})
                     print(f'Connected {signal_info[1]} signal to {event} event')
                     print(widget, event, signal_info)
-=======
-                    self.publisher.connect(
-                        widget,
-                        signal_info[1],
-                        event,
-                        data={'widget': widget},
-                    )
->>>>>>> d421b9f0
                 except (AttributeError, Exception) as e:
                     print(f'Error connecting signal: {e}')
                     print(event, signal_info)
