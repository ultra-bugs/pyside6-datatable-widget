# -*- coding: utf-8 -*-

################################################################################
## Form generated from reading UI file 'untitled.ui'
##
## Created by: Qt User Interface Compiler version 6.7.3
##
## WARNING! All changes made in this file will be lost when recompiling UI file!
################################################################################

from PySide6.QtCore import QCoreApplication, QDate, QDateTime, QLocale, QMetaObject, QObject, QPoint, QRect, QSize, QTime, QUrl, Qt
from PySide6.QtGui import (
    QBrush,
    QColor,
    QConicalGradient,
    QCursor,
    QFont,
    QFontDatabase,
    QGradient,
    QIcon,
    QImage,
    QKeySequence,
    QLinearGradient,
    QPainter,
    QPalette,
    QPixmap,
    QRadialGradient,
    QTransform,
)
from PySide6.QtWidgets import (
    QAbstractItemView,
    QApplication,
    QComboBox,
    QHBoxLayout,
    QHeaderView,
    QLabel,
    QLineEdit,
    QPushButton,
    QSizePolicy,
    QSpacerItem,
    QSpinBox,
    QVBoxLayout,
    QWidget,
)

from ..widgets.utils import DataTableView

<<<<<<< HEAD
=======
from ..widgets.utils import DataTableView
>>>>>>> d421b9f0

class Ui_DataTable(object):
    def setupUi(self, DataTable):
        if not DataTable.objectName():
            DataTable.setObjectName('DataTable')
        DataTable.resize(830, 545)
        DataTable.setMinimumSize(QSize(640, 480))
<<<<<<< HEAD
        DataTable.setStyleSheet(
            'QWidget {\n'
            '    background-color: #1e1e1e;\n'
            '    color: #ffffff;\n'
            '}\n'
            '\n'
            'QTableView {\n'
            '    background-color: #1e1e1e;\n'
            '    alternate-background-color: #2d2d30;\n'
            '    gridline-color: #3f3f46;\n'
            '    color: #ffffff;\n'
            '    border: 1px solid #3f3f46;\n'
            '}\n'
            '\n'
            'QTableView::item:selected {\n'
            '    background-color: #264f78;\n'
            '}\n'
            '\n'
            'QHeaderView::section {\n'
            '    background-color: #333333;\n'
            '    color: #ffffff;\n'
            '    padding: 4px;\n'
            '    border: 1px solid #3f3f46;\n'
            '}\n'
            '\n'
            'QComboBox, QLineEdit, QSpinBox {\n'
            '    background-color: #333333;\n'
            '    color: #ffffff;\n'
            '    border: 1px solid #3f3f46;\n'
            '    padding: 2px;\n'
            '}\n'
            '\n'
            'QPushButton {\n'
            '    background-color: #333333;\n'
            '    color: #ffffff;\n'
            '    border: 1px solid #3f3f46;\n'
            '    padding: 4px 8px;\n'
            '}\n'
            '\n'
            'QPushButton:hover {\n'
            '    background-color: #3e3e42;\n'
            '}\n'
            '\n'
            'QPushButton:pressed {\n'
            '    background-color: #007acc;\n'
            '}\n'
            '/* \u0110\u1ea3m b\u1ea3o c\u00e1c container widgets c\u00f3'
            ' background \u0111\u00fang */\n'
            'QWidget#backwardLayout, QWidget#pagesLayout, QWidget#fowardLayout {\n'
            '    background-color: transparent;\n'
            '}\n'
            '\n'
            '/* Fixes cho DataTableView v\u00e0 container c\u1ee7a n\u00f3 */\n'
            'DataTableView, DatatableContainer {\n'
            '    background-color: #1e1e1e;\n'
            '    color: #ffffff;\n'
            '}\n'
            '\n'
            'WidgetSwitcher {\n'
            '    background-color: transparent;\n'
            '}'
        )
=======
        DataTable.setStyleSheet(u"")
>>>>>>> d421b9f0
        self.verticalLayout = QVBoxLayout(DataTable)
        self.verticalLayout.setObjectName('verticalLayout')
        self.top_toolbar = QHBoxLayout()
        self.top_toolbar.setObjectName('top_toolbar')
        self.columnVisibilityButton = QPushButton(DataTable)
        self.columnVisibilityButton.setObjectName('columnVisibilityButton')
        icon = QIcon(QIcon.fromTheme(QIcon.ThemeIcon.FormatJustifyCenter))
        self.columnVisibilityButton.setIcon(icon)

        self.top_toolbar.addWidget(self.columnVisibilityButton)

        self.rowsPerPageCombo = QComboBox(DataTable)
        self.rowsPerPageCombo.addItem('')
        self.rowsPerPageCombo.addItem('')
        self.rowsPerPageCombo.addItem('')
        self.rowsPerPageCombo.addItem('')
        self.rowsPerPageCombo.setObjectName('rowsPerPageCombo')
        self.rowsPerPageCombo.setMinimumSize(QSize(50, 0))

        self.top_toolbar.addWidget(self.rowsPerPageCombo)

        self.rowsPerPageLabel = QLabel(DataTable)
        self.rowsPerPageLabel.setObjectName('rowsPerPageLabel')

        self.top_toolbar.addWidget(self.rowsPerPageLabel)

        self.horizontalSpacer = QSpacerItem(40, 20, QSizePolicy.Policy.Expanding, QSizePolicy.Policy.Minimum)

        self.top_toolbar.addItem(self.horizontalSpacer)

        self.searchLabel = QLabel(DataTable)
        self.searchLabel.setObjectName('searchLabel')

        self.top_toolbar.addWidget(self.searchLabel)

        self.searchInput = QLineEdit(DataTable)
        self.searchInput.setObjectName('searchInput')
        self.searchInput.setMinimumSize(QSize(200, 0))

        self.top_toolbar.addWidget(self.searchInput)

        self.typeComboBox = QComboBox(DataTable)
        self.typeComboBox.addItem('')
        self.typeComboBox.addItem('')
        self.typeComboBox.addItem('')
        self.typeComboBox.addItem('')
        self.typeComboBox.addItem('')
        self.typeComboBox.addItem('')
        self.typeComboBox.setObjectName('typeComboBox')

        self.top_toolbar.addWidget(self.typeComboBox)

        self.verticalLayout.addLayout(self.top_toolbar)

        self.tableView = DataTableView(DataTable)
        self.tableView.setObjectName('tableView')
        self.tableView.setAlternatingRowColors(True)
        self.tableView.setSelectionMode(QAbstractItemView.SelectionMode.SingleSelection)
        self.tableView.setSelectionBehavior(QAbstractItemView.SelectionBehavior.SelectRows)
        self.tableView.setSortingEnabled(True)
        self.tableView.horizontalHeader().setStretchLastSection(True)
        self.tableView.verticalHeader().setVisible(False)

        self.verticalLayout.addWidget(self.tableView)

        self.bottom_toolbar = QHBoxLayout()
        self.bottom_toolbar.setObjectName('bottom_toolbar')
        self.totalEntriesLabel = QLabel(DataTable)
        self.totalEntriesLabel.setObjectName('totalEntriesLabel')

        self.bottom_toolbar.addWidget(self.totalEntriesLabel)

        self.horizontalSpacer_2 = QSpacerItem(40, 20, QSizePolicy.Policy.Expanding, QSizePolicy.Policy.Minimum)

        self.bottom_toolbar.addItem(self.horizontalSpacer_2)

        self.backwardLayout = QWidget(DataTable)
        self.backwardLayout.setObjectName('backwardLayout')
        self._backwardLayout = QHBoxLayout(self.backwardLayout)
        self._backwardLayout.setSpacing(3)
        self._backwardLayout.setObjectName('_backwardLayout')
        self._backwardLayout.setContentsMargins(0, 0, 0, 0)
        self.firstPageButton = QPushButton(self.backwardLayout)
        self.firstPageButton.setObjectName('firstPageButton')
        self.firstPageButton.setMaximumSize(QSize(30, 16777215))
        icon1 = QIcon(QIcon.fromTheme(QIcon.ThemeIcon.MediaSeekBackward))
        self.firstPageButton.setIcon(icon1)

        self._backwardLayout.addWidget(self.firstPageButton)

        self.prevPageButton = QPushButton(self.backwardLayout)
        self.prevPageButton.setObjectName('prevPageButton')
        self.prevPageButton.setMaximumSize(QSize(30, 16777215))
        icon2 = QIcon(QIcon.fromTheme(QIcon.ThemeIcon.MediaSkipBackward))
        self.prevPageButton.setIcon(icon2)

        self._backwardLayout.addWidget(self.prevPageButton)

        self.bottom_toolbar.addWidget(self.backwardLayout)

        self.pageSpinBox = QSpinBox(DataTable)
<<<<<<< HEAD
        self.pageSpinBox.setObjectName('pageSpinBox')
=======
        self.pageSpinBox.setObjectName(u"pageSpinBox")
        sizePolicy = QSizePolicy(QSizePolicy.Policy.Fixed, QSizePolicy.Policy.Fixed)
        sizePolicy.setHorizontalStretch(0)
        sizePolicy.setVerticalStretch(0)
        sizePolicy.setHeightForWidth(self.pageSpinBox.sizePolicy().hasHeightForWidth())
        self.pageSpinBox.setSizePolicy(sizePolicy)
        self.pageSpinBox.setMaximumSize(QSize(0, 0))
>>>>>>> d421b9f0
        self.pageSpinBox.setFrame(False)
        self.pageSpinBox.setMinimum(1)
        self.pageSpinBox.setMaximum(99999999)

        self.bottom_toolbar.addWidget(self.pageSpinBox)

        self.pagesLayout = QWidget(DataTable)
        self.pagesLayout.setObjectName('pagesLayout')
        self._pagesLayout = QHBoxLayout(self.pagesLayout)
        self._pagesLayout.setSpacing(3)
        self._pagesLayout.setObjectName('_pagesLayout')
        self._pagesLayout.setContentsMargins(0, 0, 0, 0)
        self.page1Button = QPushButton(self.pagesLayout)
        self.page1Button.setObjectName('page1Button')
        self.page1Button.setMaximumSize(QSize(30, 16777215))
        self.page1Button.setStyleSheet('background-color: #007acc;')

        self._pagesLayout.addWidget(self.page1Button)

        self.page2Button = QPushButton(self.pagesLayout)
        self.page2Button.setObjectName('page2Button')
        self.page2Button.setMaximumSize(QSize(30, 16777215))

        self._pagesLayout.addWidget(self.page2Button)

        self.pushButton = QPushButton(self.pagesLayout)
<<<<<<< HEAD
        self.pushButton.setObjectName('pushButton')
=======
        self.pushButton.setObjectName(u"pushButton")
        self.pushButton.setStyleSheet(u"QPushButton:hover {\n"
"    background-color: #3e3e42;\n"
"}\n"
"\n"
"QPushButton:pressed {\n"
"    background-color: #007acc;\n"
"}")
>>>>>>> d421b9f0

        self._pagesLayout.addWidget(self.pushButton)

        self.bottom_toolbar.addWidget(self.pagesLayout)

        self.fowardLayout = QWidget(DataTable)
        self.fowardLayout.setObjectName('fowardLayout')
        self._fowardLayout = QHBoxLayout(self.fowardLayout)
        self._fowardLayout.setSpacing(3)
        self._fowardLayout.setObjectName('_fowardLayout')
        self._fowardLayout.setContentsMargins(0, 0, 0, 0)
        self.nextPageButton = QPushButton(self.fowardLayout)
        self.nextPageButton.setObjectName('nextPageButton')
        self.nextPageButton.setMaximumSize(QSize(30, 16777215))
        icon3 = QIcon(QIcon.fromTheme(QIcon.ThemeIcon.MediaSkipForward))
        self.nextPageButton.setIcon(icon3)

        self._fowardLayout.addWidget(self.nextPageButton)

        self.lastPageButton = QPushButton(self.fowardLayout)
        self.lastPageButton.setObjectName('lastPageButton')
        self.lastPageButton.setMaximumSize(QSize(30, 16777215))
        icon4 = QIcon(QIcon.fromTheme(QIcon.ThemeIcon.MediaSeekForward))
        self.lastPageButton.setIcon(icon4)

        self._fowardLayout.addWidget(self.lastPageButton)

        self.bottom_toolbar.addWidget(self.fowardLayout)

        self.verticalLayout.addLayout(self.bottom_toolbar)

        self.retranslateUi(DataTable)

        QMetaObject.connectSlotsByName(DataTable)

    # setupUi

    def retranslateUi(self, DataTable):
        DataTable.setWindowTitle(QCoreApplication.translate('DataTable', 'Form', None))
        self.columnVisibilityButton.setText('')
        self.rowsPerPageCombo.setItemText(0, QCoreApplication.translate('DataTable', '10', None))
        self.rowsPerPageCombo.setItemText(1, QCoreApplication.translate('DataTable', '25', None))
        self.rowsPerPageCombo.setItemText(2, QCoreApplication.translate('DataTable', '50', None))
        self.rowsPerPageCombo.setItemText(3, QCoreApplication.translate('DataTable', '100', None))

        self.rowsPerPageLabel.setText(QCoreApplication.translate('DataTable', '/ page', None))
        self.searchLabel.setText(QCoreApplication.translate('DataTable', 'Search:', None))
        self.typeComboBox.setItemText(0, QCoreApplication.translate('DataTable', 'All Types', None))
        self.typeComboBox.setItemText(1, QCoreApplication.translate('DataTable', 'Number', None))
        self.typeComboBox.setItemText(2, QCoreApplication.translate('DataTable', 'One Line Text', None))
        self.typeComboBox.setItemText(3, QCoreApplication.translate('DataTable', 'Text', None))
        self.typeComboBox.setItemText(4, QCoreApplication.translate('DataTable', 'DateTime', None))
        self.typeComboBox.setItemText(5, QCoreApplication.translate('DataTable', 'Boolean', None))

        self.totalEntriesLabel.setText(QCoreApplication.translate('DataTable', '1 - 10', None))
        self.firstPageButton.setText('')
        self.prevPageButton.setText('')
        self.page1Button.setText(QCoreApplication.translate('DataTable', '1', None))
        self.page2Button.setText(QCoreApplication.translate('DataTable', '2', None))
        self.pushButton.setText(QCoreApplication.translate('DataTable', '...', None))
        self.nextPageButton.setText('')
        self.lastPageButton.setText('')

    # retranslateUi<|MERGE_RESOLUTION|>--- conflicted
+++ resolved
@@ -45,10 +45,6 @@
 
 from ..widgets.utils import DataTableView
 
-<<<<<<< HEAD
-=======
-from ..widgets.utils import DataTableView
->>>>>>> d421b9f0
 
 class Ui_DataTable(object):
     def setupUi(self, DataTable):
@@ -56,7 +52,6 @@
             DataTable.setObjectName('DataTable')
         DataTable.resize(830, 545)
         DataTable.setMinimumSize(QSize(640, 480))
-<<<<<<< HEAD
         DataTable.setStyleSheet(
             'QWidget {\n'
             '    background-color: #1e1e1e;\n'
@@ -119,9 +114,6 @@
             '    background-color: transparent;\n'
             '}'
         )
-=======
-        DataTable.setStyleSheet(u"")
->>>>>>> d421b9f0
         self.verticalLayout = QVBoxLayout(DataTable)
         self.verticalLayout.setObjectName('verticalLayout')
         self.top_toolbar = QHBoxLayout()
@@ -223,17 +215,7 @@
         self.bottom_toolbar.addWidget(self.backwardLayout)
 
         self.pageSpinBox = QSpinBox(DataTable)
-<<<<<<< HEAD
         self.pageSpinBox.setObjectName('pageSpinBox')
-=======
-        self.pageSpinBox.setObjectName(u"pageSpinBox")
-        sizePolicy = QSizePolicy(QSizePolicy.Policy.Fixed, QSizePolicy.Policy.Fixed)
-        sizePolicy.setHorizontalStretch(0)
-        sizePolicy.setVerticalStretch(0)
-        sizePolicy.setHeightForWidth(self.pageSpinBox.sizePolicy().hasHeightForWidth())
-        self.pageSpinBox.setSizePolicy(sizePolicy)
-        self.pageSpinBox.setMaximumSize(QSize(0, 0))
->>>>>>> d421b9f0
         self.pageSpinBox.setFrame(False)
         self.pageSpinBox.setMinimum(1)
         self.pageSpinBox.setMaximum(99999999)
@@ -260,9 +242,6 @@
         self._pagesLayout.addWidget(self.page2Button)
 
         self.pushButton = QPushButton(self.pagesLayout)
-<<<<<<< HEAD
-        self.pushButton.setObjectName('pushButton')
-=======
         self.pushButton.setObjectName(u"pushButton")
         self.pushButton.setStyleSheet(u"QPushButton:hover {\n"
 "    background-color: #3e3e42;\n"
@@ -271,7 +250,6 @@
 "QPushButton:pressed {\n"
 "    background-color: #007acc;\n"
 "}")
->>>>>>> d421b9f0
 
         self._pagesLayout.addWidget(self.pushButton)
 
