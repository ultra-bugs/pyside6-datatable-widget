#              M""""""""`M            dP
#              Mmmmmm   .M            88
#              MMMMP  .MMM  dP    dP  88  .dP   .d8888b.
#              MMP  .MMMMM  88    88  88888"    88'  `88
#              M' .MMMMMMM  88.  .88  88  `8b.  88.  .88
#              M         M  `88888P'  dP   `YP  `88888P'
#              MMMMMMMMMMM    -*-  Created by Zuko  -*-
#
#              * * * * * * * * * * * * * * * * * * * * *
#              * -    - -   F.R.E.E.M.I.N.D   - -    - *
#              * -  Copyright © 2025 (Z) Programing  - *
#              *    -  -  All Rights Reserved  -  -    *
#              * * * * * * * * * * * * * * * * * * * * *

from enum import Enum, auto
from typing import Any, Dict, List, Optional, Callable, Union, Tuple
import datetime

from PySide6.QtCore import QAbstractTableModel, QModelIndex, Qt, Signal, QObject, QSortFilterProxyModel


class DataType(Enum):
    """Enum representing data types for columns"""

    STRING = auto()
    NUMERIC = auto()
    DATE = auto()
    BOOLEAN = auto()
    CUSTOM = auto()


class SortOrder(Enum):
    """Enum representing sort order"""

    ASCENDING = Qt.AscendingOrder
    DESCENDING = Qt.DescendingOrder
    NONE = -1


class DataTableModel(QAbstractTableModel):
    """Model for the DataTable widget"""
    rowExpandedCollapsed = Signal(int, bool)  # row, is_expanded

    def __init__(self, parent: Optional[QObject] = None):
        super().__init__(parent)
        self._data: List[Dict[str, Any]] = []
        self._headers: List[str] = []
        self._column_keys: List[str] = []
        self._column_types: Dict[str, DataType] = {}
        self._formatting_funcs: Dict[str, Callable] = {}
        self._editable_columns: Dict[str, bool] = {}
        self._visible_columns: List[str] = []
        self._search_funcs: Dict[str, Callable] = {}
        self._sort_funcs: Dict[str, Callable] = {}
        self._aggregation_funcs: Dict[str, Dict[str, Callable]] = {}
        self._expanded_rows: Dict[int, bool] = {}
        self._child_rows: Dict[int, List[Dict[str, Any]]] = {}

        # Flags
        self._row_collapsing_enabled = False
        self._child_row_key = ''  # Key for child rows in parent row

    def rowCount(self, parent=QModelIndex()) -> int:
        """Return the number of rows"""
        if parent.isValid():
            return 0
        return len(self._data)

    def columnCount(self, parent=QModelIndex()) -> int:
        """Return the number of columns"""
        if parent.isValid():
            return 0
        return len(self._visible_columns)

    def data(self, index: QModelIndex, role: int = Qt.DisplayRole) -> Any:
        """Return data for the given index and role"""
        if not index.isValid():
            return None

        row = index.row()
        col = index.column()
        col_key = self._visible_columns[col]

        # Special roles for expansion/collapsing
        if role == Qt.DecorationRole and col == 0 and self._row_collapsing_enabled:
            if row in self._child_rows:
                is_expanded = self._expanded_rows.get(row, False)
                # Return an icon indicating expanded/collapsed state
                # This should be handled by the view
                return is_expanded

        if role in (Qt.DisplayRole, Qt.EditRole):
            value = self._data[row].get(col_key)

            # Luôn áp dụng formatter nếu có, cho bất kỳ role nào
            if col_key in self._formatting_funcs:
                # Chỉ áp dụng formatter cho DisplayRole để giữ nguyên giá trị gốc cho EditRole
                if role == Qt.DisplayRole:
                    return self._formatting_funcs[col_key](value)
            return value

        return None

    def setData(self, index: QModelIndex, value: Any, role: int = Qt.EditRole) -> bool:
        """Set data for the given index and role"""
        if not index.isValid():
            return False

        row = index.row()
        col = index.column()

        # Handle row expansion/collapsing
        if role == Qt.UserRole and col == 0 and self._row_collapsing_enabled:
            return self.toggleRowExpanded(row)

        # Normal data editing
        if role == Qt.EditRole:
            col_key = self._visible_columns[col]

            if not self._editable_columns.get(col_key, False):
                return False

            self._data[row][col_key] = value
            self.dataChanged.emit(index, index, [role]) # TopLeft, BottomRight, Roles args
            return True

        return False

    def headerData(self, section: int, orientation: Qt.Orientation, role: int = Qt.DisplayRole) -> Any:
        """Return header data for the given section and orientation"""
        if orientation == Qt.Horizontal and role == Qt.DisplayRole:
            if 0 <= section < len(self._headers):
                return self._headers[section]
        return None

    def flags(self, index: QModelIndex) -> Qt.ItemFlags:
        """Return flags for the given index"""
        if not index.isValid():
            return Qt.NoItemFlags

        flags = Qt.ItemIsEnabled | Qt.ItemIsSelectable
        col_key = self._visible_columns[index.column()]

        if self._editable_columns.get(col_key, False):
            flags |= Qt.ItemIsEditable

        return flags

    # Data Setup Methods
    def setModelData(self, data: List[Dict[str, Any]]) -> None:
        """Set the data for the model

        Args:
            data: List of dictionaries representing rows
        """
        self.beginResetModel()
        self._data = data.copy()
        self._expanded_rows = {}
        self._child_rows = {}
        self.endResetModel()
        self.modelReset.emit()

    def setColumns(self, columns: List[Tuple[str, str, DataType]]) -> None:
        """Set the columns for the model

        Args:
            columns: List of tuples (key, header, data_type)
        """
        self.beginResetModel()
        self._headers = []
        self._column_keys = []
        self._column_types = {}
        self._visible_columns = []

        for key, header, data_type in columns:
            self._headers.append(header)
            self._column_keys.append(key)
            self._column_types[key] = data_type
            self._visible_columns.append(key)

            # Set default formatting functions based on type
            if data_type == DataType.DATE:
                self.setFormattingFunction(key, lambda d: d.strftime('%Y-%m-%d') if isinstance(d, datetime.date) else str(d))
            elif data_type == DataType.NUMERIC:
<<<<<<< HEAD
                self.setFormattingFunction(key, lambda n: f'{n:,.2f}' if isinstance(n, (int, float)) else str(n))
=======
                self.setFormattingFunction(
                    key, lambda n: str(int(n)) if isinstance(n, (int, float)) and float(n).is_integer() else (f'{n:,.2f}' if isinstance(n, (int, float)) else str(n))
                )
>>>>>>> d421b9f0
            elif data_type == DataType.BOOLEAN:
                self.setFormattingFunction(key, lambda b: 'Yes' if b else 'No')

            # Set default search functions
            self._setupDefaultSearchFunctions(key, data_type)

            # Set default sort functions
            self._setupDefaultSortFunctions(key, data_type)

        self.endResetModel()
        self.modelReset.emit()

    def setFormattingFunction(self, column_key: str, func: Callable) -> None:
        """Set formatting function for a column

        Args:
            column_key: Column key
            func: Formatting function
        """
        if column_key in self._column_keys:
            self._formatting_funcs[column_key] = func
            # Force refresh display of this column
            if column_key in self._visible_columns:
                col_index = self._visible_columns.index(column_key)
                topLeft = self.index(0, col_index)
                bottomRight = self.index(len(self._data) - 1 if self._data else 0, col_index)
                self.dataChanged.emit(topLeft, bottomRight, [Qt.DisplayRole])

    def setEditableColumns(self, editable_columns: Dict[str, bool]) -> None:
        """Set which columns are editable

        Args:
            editable_columns: Dictionary mapping column keys to boolean
        """
        self._editable_columns = editable_columns.copy()

    def setVisibleColumns(self, visible_columns: List[str]) -> None:
        """Set which columns are visible

        Args:
            visible_columns: List of column keys to display
        """
        # Ensure all columns are valid
        for col in visible_columns:
            if col not in self._column_keys:
                raise ValueError(f'Column {col} is not a valid column key')

        self.beginResetModel()
        self._visible_columns = visible_columns.copy()

        # Reorder and rebuild headers to match visible columns
        new_headers = []
        for col in visible_columns:
            try:
                idx = self._column_keys.index(col)
                if idx < len(self._headers):
                    new_headers.append(self._headers[idx])
                else:
                    # Fallback to using the column key as header
                    new_headers.append(col)
            except ValueError:
                # This should not happen due to the validation above
                new_headers.append(col)

        self._headers = new_headers

        self.endResetModel()
        self.modelReset.emit()

    def setSearchFunction(self, column_key: str, func: Callable) -> None:
        """Set search function for a column

        Args:
            column_key: Column key
            func: Search function that takes (value, search_term) and returns boolean
        """
        if column_key in self._column_keys:
            self._search_funcs[column_key] = func

    def setSortFunction(self, column_key: str, func: Callable) -> None:
        """Set sort function for a column

        Args:
            column_key: Column key
            func: Sort function that takes value and returns comparable
        """
        if column_key in self._column_keys:
            self._sort_funcs[column_key] = func

    def setAggregationFunction(self, column_key: str, agg_type: str, func: Callable) -> None:
        """Set aggregation function for a column

        Args:
            column_key: Column key
            agg_type: Aggregation type (sum, avg, count, etc.)
            func: Aggregation function that takes list of values
        """
        if column_key not in self._aggregation_funcs:
            self._aggregation_funcs[column_key] = {}
        self._aggregation_funcs[column_key][agg_type] = func

    def _setupDefaultSearchFunctions(self, key: str, data_type: DataType) -> None:
        """Set up default search functions based on data type"""
        if data_type == DataType.STRING:
            self._search_funcs[key] = lambda val, term: term.lower() in str(val).lower()
        elif data_type == DataType.NUMERIC:
            self._search_funcs[key] = lambda val, term: term in str(val)
        elif data_type == DataType.DATE:
            self._search_funcs[key] = lambda val, term: term in val.strftime('%Y-%m-%d') if isinstance(val, datetime.date) else False
        elif data_type == DataType.BOOLEAN:
            self._search_funcs[key] = lambda val, term: (term.lower() in 'yes' and val) or (term.lower() in 'no' and not val)
        else:
            self._search_funcs[key] = lambda val, term: term.lower() in str(val).lower()

    def _setupDefaultSortFunctions(self, key: str, data_type: DataType) -> None:
        """Set up default sort functions based on data type"""
        if data_type == DataType.STRING:
            self._sort_funcs[key] = lambda val: str(val).lower() if val is not None else ''
        elif data_type == DataType.NUMERIC:
            self._sort_funcs[key] = lambda val: float(val) if val is not None else 0
        elif data_type == DataType.DATE:
            self._sort_funcs[key] = lambda val: val if isinstance(val, datetime.date) else datetime.date.min
        elif data_type == DataType.BOOLEAN:
            self._sort_funcs[key] = lambda val: bool(val)
        else:
            self._sort_funcs[key] = lambda val: str(val) if val is not None else ''

    # Row Collapsing Methods
    def enableRowCollapsing(self, enabled: bool = True, child_row_key: str = 'children') -> None:
        """Enable or disable row collapsing

        Args:
            enabled: Whether row collapsing is enabled
            child_row_key: Key in row dict for child rows
        """
        self._row_collapsing_enabled = enabled
        self._child_row_key = child_row_key

    def isRowCollapsable(self, row: int) -> bool:
        """Check if row can be collapsed

        Args:
            row: Row index

        Returns:
            Whether row can be collapsed
        """
        if not self._row_collapsing_enabled:
            return False

        if row < 0 or row >= len(self._data):
            return False

        if self._child_row_key in self._data[row] and self._data[row][self._child_row_key]:
            return True

        return False

    def isRowExpanded(self, row: int) -> bool:
        """Check if row is expanded

        Args:
            row: Row index

        Returns:
            Whether row is expanded
        """
        return self._expanded_rows.get(row, False)

    def expandRow(self, row: int) -> bool:
        """Expand a row

        Args:
            row: Row index

        Returns:
            Success
        """
        if not self.isRowCollapsable(row):
            return False

        if self.isRowExpanded(row):
            return True

        # Store child rows
        self._child_rows[row] = self._data[row][self._child_row_key]
        self._expanded_rows[row] = True

        # Notify view of change
        self.rowExpandedCollapsed.emit(row, True)
        return True

    def collapseRow(self, row: int) -> bool:
        """Collapse a row

        Args:
            row: Row index

        Returns:
            Success
        """
        if not self.isRowCollapsable(row):
            return False

        if not self.isRowExpanded(row):
            return True

        self._expanded_rows[row] = False

        # Notify view of change
        self.rowExpandedCollapsed.emit(row, False)
        return True

    def toggleRowExpanded(self, row: int) -> bool:
        """Toggle row expanded/collapsed

        Args:
            row: Row index

        Returns:
            Success
        """
        if self.isRowExpanded(row):
            return self.collapseRow(row)
        else:
            return self.expandRow(row)

    def getChildRows(self, row: int) -> List[Dict[str, Any]]:
        """Get child rows for a parent row

        Args:
            row: Parent row index

        Returns:
            List of child rows
        """
        if not self.isRowCollapsable(row):
            return []

        return self._child_rows.get(row, [])

    # Search and Filter Methods
    def search(self, term: str) -> List[int]:
        """Search all rows for term

        Args:
            term: Search term

        Returns:
            List of matching row indices
        """
        if not term:
            return list(range(len(self._data)))

        results = []
        for i, row in enumerate(self._data):
            for col_key in self._visible_columns:
                if col_key in self._search_funcs:
                    value = row.get(col_key)
                    if self._search_funcs[col_key](value, term):
                        results.append(i)
                        break

        return results

    def searchColumn(self, column_key: str, term: str) -> List[int]:
        """Search a specific column for term

        Args:
            column_key: Column key
            term: Search term

        Returns:
            List of matching row indices
        """
        if not term or column_key not in self._visible_columns or column_key not in self._search_funcs:
            return list(range(len(self._data)))

        results = []
        for i, row in enumerate(self._data):
            value = row.get(column_key)
            if self._search_funcs[column_key](value, term):
                results.append(i)

        return results

    # Aggregation Methods
    def aggregate(self, column_key: str, agg_type: str) -> Any:
        """Aggregate values in a column

        Args:
            column_key: Column key
            agg_type: Aggregation type

        Returns:
            Aggregated value
        """
        if column_key not in self._column_keys:
            return None

        if column_key in self._aggregation_funcs and agg_type in self._aggregation_funcs[column_key]:
            # Use custom aggregation function
            values = [row.get(column_key) for row in self._data]
            return self._aggregation_funcs[column_key][agg_type](values)

        # Default aggregations
        values = [row.get(column_key) for row in self._data]
        values = [v for v in values if v is not None]

        if not values:
            return None

        if agg_type == 'sum':
            if all(isinstance(v, (int, float)) for v in values):
                return sum(values)
        elif agg_type == 'avg':
            if all(isinstance(v, (int, float)) for v in values):
                return sum(values) / len(values)
        elif agg_type == 'min':
            try:
                return min(values)
            except TypeError:
                pass
        elif agg_type == 'max':
            try:
                return max(values)
            except TypeError:
                pass
        elif agg_type == 'count':
            return len(values)

        return None

    def calculateRowPercentage(self, row_index: int, column_key: str) -> float:
        """Calculate percentage of a row value against column total

        Args:
            row_index: Row index
            column_key: Column key

        Returns:
            Percentage value
        """
        if row_index < 0 or row_index >= len(self._data):
            return 0.0

        value = self._data[row_index].get(column_key, 0)
        if not isinstance(value, (int, float)):
            return 0.0

        total = self.aggregate(column_key, 'sum')
        if total == 0:
            return 0.0

        return (value / total) * 100.0

    def _insertRow(self, row_index: int, row_data: Dict[str, Any]) -> bool:
        """Insert a new row at the specified index
        
        Args:
            row_index: Index where to insert the row (0-based)
            row_data: Dictionary containing the row data
            
        Returns:
            Success status
        """
        # Validate row index
        if row_index < 0 or row_index > len(self._data):
            return False
            
        # Insert the row at the specified index
        self.beginInsertRows(QModelIndex(), row_index, row_index)
        self._data.insert(row_index, row_data)
        self.endInsertRows()
        
        # Emit signals with proper parameters
        # Create model indexes for the entire row that was inserted
        if len(self._visible_columns) > 0:
            topLeft = self.index(row_index, 0)
            bottomRight = self.index(row_index, len(self._visible_columns) - 1)
            self.dataChanged.emit(topLeft, bottomRight, [Qt.DisplayRole])
        
        return True
        
    def appendRow(self, row_data: Dict[str, Any]) -> bool:
        """Append a row at the end of the table
        
        Args:
            row_data: Dictionary containing the row data
            
        Returns:
            Success status
        """
        # Just use insertRow with the length of data as index
        return self._insertRow(len(self._data), row_data)<|MERGE_RESOLUTION|>--- conflicted
+++ resolved
@@ -182,13 +182,9 @@
             if data_type == DataType.DATE:
                 self.setFormattingFunction(key, lambda d: d.strftime('%Y-%m-%d') if isinstance(d, datetime.date) else str(d))
             elif data_type == DataType.NUMERIC:
-<<<<<<< HEAD
-                self.setFormattingFunction(key, lambda n: f'{n:,.2f}' if isinstance(n, (int, float)) else str(n))
-=======
                 self.setFormattingFunction(
                     key, lambda n: str(int(n)) if isinstance(n, (int, float)) and float(n).is_integer() else (f'{n:,.2f}' if isinstance(n, (int, float)) else str(n))
                 )
->>>>>>> d421b9f0
             elif data_type == DataType.BOOLEAN:
                 self.setFormattingFunction(key, lambda b: 'Yes' if b else 'No')
 
